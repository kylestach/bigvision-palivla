--- conflicted
+++ resolved
@@ -2,10 +2,7 @@
 from pathlib import Path
 
 from big_vision.utils import Registry
-<<<<<<< HEAD
 from palivla.components.action_tokenizer import ActionTokenizer
-=======
->>>>>>> 865f6b30
 from palivla.components.sequence_builder import SequenceBuilder
 from palivla.components.train_state import ShardingMetadata
 from palivla.critic.model_components import CriticModelComponents
@@ -23,19 +20,13 @@
 from absl import app, flags
 from absl import logging as absl_logging
 from flax.core.frozen_dict import freeze
-<<<<<<< HEAD
 from ml_collections import ConfigDict, config_flags
-from palivla.dataset import make_base_dataset
 from palivla.model_components import ModelComponents
-=======
-
 import palivla.load_fns
 from palivla.dataset import make_base_dataset, make_trajectory_dataset
->>>>>>> 865f6b30
 from palivla.optimizer import make_optimizer
 from palivla.spec import ModuleSpec, OptimizerSpec
 from palivla.utils import host_broadcast_str
-import palivla.load_fns
 from scalax.sharding import FSDPShardingRule, MeshShardingHelper
 from transformers import AutoTokenizer
 
@@ -278,7 +269,6 @@
                     lambda *xs: np.mean(np.stack(xs), axis=0), *train_infos
                 )
                 if jax.process_index() == 0:
-<<<<<<< HEAD
                     wandb.log(
                         {
                             "training": avg_train_info,
@@ -287,10 +277,6 @@
                         step=i,
                     )
                 train_infos = []
-=======
-                    wandb.log({"train": avg_info}, step=i)
-                wandb_logs = []
->>>>>>> 865f6b30
 
             if (i + 1) % config.viz_interval == 0:
                 for viz_ds_name, trajectories in viz_trajectories.items():
@@ -308,11 +294,7 @@
                 eval_info = model.eval_step(eval_batch)
                 if jax.process_index() == 0:
                     wandb.log(
-<<<<<<< HEAD
                         {"validation": eval_info},
-=======
-                        {"eval": eval_info},
->>>>>>> 865f6b30
                         commit=False,
                         step=i,
                     )
