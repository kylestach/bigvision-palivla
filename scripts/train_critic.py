--- conflicted
+++ resolved
@@ -120,10 +120,7 @@
             example_batch["prompt"],
             example_batch["actions"],
         ),
-<<<<<<< HEAD
-=======
         critic_train_step_kwargs=config.critic_train_step_kwargs.to_dict(),
->>>>>>> 20d132da
     )
 
 
@@ -160,7 +157,6 @@
     # Make the basic dataset
     # We have to do this first, since we need to know how the dataset is set up before we can construct the model
     train_ds = make_base_dataset(**config.dataset_kwargs.to_dict(), train=True)
-    validation_ds = make_base_dataset(**config.dataset_kwargs.to_dict(), train=False)
 
     viz_datasets = {
         k: make_trajectory_dataset(**viz_dataset_kwargs.to_dict(), train=False)
@@ -172,6 +168,7 @@
         k: [next(v_iter) for _ in range(config.viz_num_trajectories)]
         for k, v_iter in viz_dataset_iters.items()
     }
+    validation_ds = make_base_dataset(**config.dataset_kwargs.to_dict(), train=False)
 
     # Construct the final dataset
     # We need to do this after the model is constructed, since we need to have a tokenizer
@@ -247,10 +244,9 @@
                     lambda *xs: np.mean(np.stack(xs), axis=0), *wandb_logs
                 )
                 if jax.process_index() == 0:
-                    wandb.log(avg_info, step=i)
+                    wandb.log({"train": avg_info}, step=i)
                 wandb_logs = []
 
-<<<<<<< HEAD
             if (i + 1) % config.viz_interval == 0:
                 for viz_ds_name, trajectories in viz_trajectories.items():
                     for j, trajectory in enumerate(trajectories):
@@ -262,17 +258,15 @@
                             },
                             step=i,
                         )
-=======
             if (i + 1) % config.eval_interval == 0:
                 eval_batch = next(eval_it)
                 eval_info = model.eval_step(eval_batch)
                 if jax.process_index() == 0:
                     wandb.log(
-                        eval_info,
+                        {"eval": eval_info},
                         commit=False,
                         step=i,
                     )
->>>>>>> 20d132da
 
             if (i + 1) % config.save_interval == 0:
                 if config.save_path is not None:
