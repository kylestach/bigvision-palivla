#!/bin/bash

# Check if a TPU VM name is provided
if [ $# -eq 0 ]; then
    echo "Usage: $0 <tpu-vm-name>"
    exit 1
fi

TPU_VM_NAME=$1
PROJECT="rail-tpus"

# Cache file for TPU name/zone mapping
CACHE_FILE="$HOME/.cache/tpus"
mkdir -p "$(dirname "$CACHE_FILE")"

# Check if the TPU info is already cached
if [ -f "$CACHE_FILE" ]; then
    CACHED_INFO=$(grep "^$TPU_VM_NAME:" "$CACHE_FILE")
    if [ -n "$CACHED_INFO" ]; then
        CACHED_ZONE=$(echo "$CACHED_INFO" | cut -d':' -f2)
        NUM_WORKERS=$(echo "$CACHED_INFO" | cut -d':' -f3)
    fi
fi

if [ -n "$CACHED_ZONE" ]; then
    ZONE=$CACHED_ZONE
else
    # Get the TPU information
    for MAYBE_ZONE in us-central1-a us-central2-b europe-west4-b; do
        TPU_INFO=$(gcloud compute tpus tpu-vm describe $TPU_VM_NAME --project=$PROJECT --zone=$MAYBE_ZONE --format=json 2>/dev/null)
        if [ $? -eq 0 ]; then
            # Cache the successful name/zone mapping and number of workers
            ZONE=$MAYBE_ZONE
            NUM_WORKERS=$(echo "$TPU_INFO" | jq '.networkEndpoints | length')
            echo "$TPU_VM_NAME:$ZONE:$NUM_WORKERS" >> "$CACHE_FILE"
            break
        fi
    done
fi

# Set the source and destination directories based on the zone
if [[ $ZONE == "europe-west4-"* ]]; then
<<<<<<< HEAD
    DEST_DIR="$TPU_VM_NAME:/nfs/nfs3/users/riadoshi/bigvision-palivla"
elif [[ $ZONE == "us-central2-"* ]]; then
    DEST_DIR="data-machine:/nfs/nfs2/users/riadoshi/bigvision-palivla"
=======
    DEST_DIR="$TPU_VM_NAME:/nfs/nfs3/users/kstachowicz/big_vision_rl"
elif [[ $ZONE == "us-central2-"* ]]; then
    DEST_DIR="data-machine:/nfs/nfs2/users/kstachowicz/big_vision_rl"
>>>>>>> aa6d6b3f
else
    echo "Unsupported zone: $ZONE"
    exit 1
fi

echo "TPU_VM_NAME: $TPU_VM_NAME"
echo "ZONE: $ZONE"
echo "DEST_DIR: $DEST_DIR"
echo "Number of workers: $NUM_WORKERS"

# Copy the source directory to the TPU VM
#rsync -avzL --exclude .git --exclude-from=.gitignore . $DEST_DIR

# Launch the pod configuration
POD_NAME=$TPU_VM_NAME tpc launch pod_config.py

# Connect to the pod
bash ssh_pod.sh $TPU_VM_NAME<|MERGE_RESOLUTION|>--- conflicted
+++ resolved
@@ -40,15 +40,9 @@
 
 # Set the source and destination directories based on the zone
 if [[ $ZONE == "europe-west4-"* ]]; then
-<<<<<<< HEAD
     DEST_DIR="$TPU_VM_NAME:/nfs/nfs3/users/riadoshi/bigvision-palivla"
 elif [[ $ZONE == "us-central2-"* ]]; then
     DEST_DIR="data-machine:/nfs/nfs2/users/riadoshi/bigvision-palivla"
-=======
-    DEST_DIR="$TPU_VM_NAME:/nfs/nfs3/users/kstachowicz/big_vision_rl"
-elif [[ $ZONE == "us-central2-"* ]]; then
-    DEST_DIR="data-machine:/nfs/nfs2/users/kstachowicz/big_vision_rl"
->>>>>>> aa6d6b3f
 else
     echo "Unsupported zone: $ZONE"
     exit 1
