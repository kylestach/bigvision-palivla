--- conflicted
+++ resolved
@@ -17,12 +17,7 @@
 from palivla.typing import Data
 
 
-<<<<<<< HEAD
-def make_step_fn(sharding: ShardingMetadata, donate_train_state: bool = True, **kwargs):
-    donate_argnums = (0,) if donate_train_state else None
-=======
 def make_train_step_fn(sharding: ShardingMetadata, **kwargs):
->>>>>>> 865f6b30
     return sharding.mesh.sjit(
         partial(train_step, **kwargs),
         in_shardings=(
@@ -72,25 +67,11 @@
 class CriticModelComponents(ModelComponents):
     def __init__(self, *args, critic_train_step_kwargs={}, **kwargs):
         super().__init__(*args, **kwargs)
-<<<<<<< HEAD
-        self.train_step_fn = make_step_fn(
-            self.sharding,
-            **critic_train_step_kwargs,
-            donate_train_state=True,
-            train=True,
-        )
-        self.eval_step_fn = make_step_fn(
-            self.sharding,
-            **critic_train_step_kwargs,
-            donate_train_state=False,
-            train=False,
-=======
         self.train_step_fn = make_train_step_fn(
             self.sharding, **critic_train_step_kwargs, train=True
         )
         self.eval_step_fn = make_eval_step_fn(
             self.sharding, **critic_train_step_kwargs, train=False
->>>>>>> 865f6b30
         )
 
     @classmethod
