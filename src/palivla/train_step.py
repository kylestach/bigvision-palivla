from typing import Any

import chex
import jax
import jax.numpy as jnp
import optax
from flax.training.train_state import TrainState
<<<<<<< HEAD

from palivla.optimizer import components_by_label


def smooth_nll_loss(logits, labels, sigma, base_action_token, action_vocab_size):
    # Normal PDF with mean `label` and std `sigma`
    bin_cutoffs = jnp.arange(action_vocab_size - 1) + 0.5
    cdf = jax.scipy.stats.norm.cdf(
        bin_cutoffs, labels[..., None] - base_action_token, sigma
    )
    cdf = jnp.concatenate(
        [jnp.zeros_like(cdf[..., :1]), cdf, jnp.ones_like(cdf[..., :1])], axis=-1
    )
    label_probs = jnp.diff(cdf, axis=-1)

    logits = jax.nn.log_softmax(logits, axis=-1)
    entropy = -jnp.sum(jax.scipy.special.xlogy(label_probs, label_probs), axis=-1)
    return (
        -jnp.sum(
            label_probs
            * logits[..., base_action_token : base_action_token + action_vocab_size],
            axis=-1,
        )
        - entropy
    )


def get_action_tokens(
    pred_logits, tokens, num_action_tokens: int, begin_of_action_token: int
):
    _get_action_tokens = jax.vmap(
        lambda x, i: jax.lax.dynamic_slice(x, (i,), (num_action_tokens,))
    )

    action_token_starts = jnp.argmax(tokens == begin_of_action_token, axis=-1) + 1
    pred_tokens = jnp.argmax(pred_logits, axis=-1)
    pred_action_tokens = _get_action_tokens(pred_tokens, action_token_starts)
    pred_action_logits = jax.vmap(_get_action_tokens, in_axes=(-1, None), out_axes=-1)(
        pred_logits, action_token_starts
    )
    gt_action_tokens = _get_action_tokens(tokens, action_token_starts)

    return {
        "pred_action_tokens": pred_action_tokens,
        "pred_action_logits": pred_action_logits,
        "gt_action_tokens": gt_action_tokens,
    }
=======
>>>>>>> 7d060530


def compute_stats(
    *,
    pred_logits,
    target_tokens,
    target_mask_loss,
):
    loss = jnp.mean(
        target_mask_loss
        * optax.softmax_cross_entropy_with_integer_labels(pred_logits, target_tokens)
    ) / jnp.mean(target_mask_loss)

    accuracy = jnp.mean(
        target_mask_loss * (jnp.argmax(pred_logits, axis=-1) == target_tokens)
    ) / jnp.mean(target_mask_loss)
    metrics = {"loss": loss, "accuracy": accuracy}

    return loss, metrics


def step_fn(
    train_state: TrainState,
    batch: Any,
    key: chex.PRNGKey,
    train: bool,
):
    def loss_fn(params, batch, key: chex.PRNGKey):
        logits, _ = train_state.apply_fn(
            {"params": params},
            batch["sensors"],
            batch["sensors_mask"],
            batch["prompt"],
            batch["gen"],
            train=train,
            rngs={"dropout": key},
        )

        return compute_stats(
            pred_logits=logits[..., :-1, :],
            target_tokens=batch["gen"]["tokens"][..., 1:],
            target_mask_loss=batch["gen"]["mask_loss"][..., 1:],
        )

    grad_fn = jax.grad(loss_fn, has_aux=True)

    key, dropout_key = jax.random.split(key)
    grads, info = grad_fn(train_state.params, batch, dropout_key)
    train_state, info["optimizer"] = train_state.apply_gradients_with_info(grads=grads)

    return train_state, info, key<|MERGE_RESOLUTION|>--- conflicted
+++ resolved
@@ -5,56 +5,6 @@
 import jax.numpy as jnp
 import optax
 from flax.training.train_state import TrainState
-<<<<<<< HEAD
-
-from palivla.optimizer import components_by_label
-
-
-def smooth_nll_loss(logits, labels, sigma, base_action_token, action_vocab_size):
-    # Normal PDF with mean `label` and std `sigma`
-    bin_cutoffs = jnp.arange(action_vocab_size - 1) + 0.5
-    cdf = jax.scipy.stats.norm.cdf(
-        bin_cutoffs, labels[..., None] - base_action_token, sigma
-    )
-    cdf = jnp.concatenate(
-        [jnp.zeros_like(cdf[..., :1]), cdf, jnp.ones_like(cdf[..., :1])], axis=-1
-    )
-    label_probs = jnp.diff(cdf, axis=-1)
-
-    logits = jax.nn.log_softmax(logits, axis=-1)
-    entropy = -jnp.sum(jax.scipy.special.xlogy(label_probs, label_probs), axis=-1)
-    return (
-        -jnp.sum(
-            label_probs
-            * logits[..., base_action_token : base_action_token + action_vocab_size],
-            axis=-1,
-        )
-        - entropy
-    )
-
-
-def get_action_tokens(
-    pred_logits, tokens, num_action_tokens: int, begin_of_action_token: int
-):
-    _get_action_tokens = jax.vmap(
-        lambda x, i: jax.lax.dynamic_slice(x, (i,), (num_action_tokens,))
-    )
-
-    action_token_starts = jnp.argmax(tokens == begin_of_action_token, axis=-1) + 1
-    pred_tokens = jnp.argmax(pred_logits, axis=-1)
-    pred_action_tokens = _get_action_tokens(pred_tokens, action_token_starts)
-    pred_action_logits = jax.vmap(_get_action_tokens, in_axes=(-1, None), out_axes=-1)(
-        pred_logits, action_token_starts
-    )
-    gt_action_tokens = _get_action_tokens(tokens, action_token_starts)
-
-    return {
-        "pred_action_tokens": pred_action_tokens,
-        "pred_action_logits": pred_action_logits,
-        "gt_action_tokens": gt_action_tokens,
-    }
-=======
->>>>>>> 7d060530
 
 
 def compute_stats(
