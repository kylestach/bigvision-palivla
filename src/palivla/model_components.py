--- conflicted
+++ resolved
@@ -9,6 +9,7 @@
 import tensorflow as tf
 from jax.sharding import PartitionSpec
 from transformers import AutoTokenizer
+import numpy as np
 
 from palivla.components.action_tokenizer import ActionTokenizer
 from palivla.components.sequence_builder import SequenceBuilder
@@ -215,15 +216,6 @@
                 max_decode_len=10,
                 eos_token=self.language_tokenizer.eos_token_id,
             )
-<<<<<<< HEAD
-
-            action_offset = self.language_tokenizer.encode("<act0>")[0]
-            predicted_actions = self.action_tokenizer.detokenize(
-                tokens - action_offset, action_dim=action_dim
-            )
-
-            return predicted_actions
-=======
             tokens = self.data_gather_fn(tokens)
 
             actions, actions_mask = self.sequence_builder.batch_get_actions(
@@ -245,5 +237,4 @@
                     },
                 )
             else:
-                return actions, actions_mask
->>>>>>> 7d060530
+                return actions, actions_mask