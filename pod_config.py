--- conflicted
+++ resolved
@@ -17,58 +17,6 @@
         "us-central2-b": "gs://rail-orca-central2/resize_256_256",
     }
 
-<<<<<<< HEAD
-TPU_PODS = {
-    "new-v4-vm-.*": {
-        "tpc_args": {
-            "project": "rail-tpus",
-            "zone": "us-central2-b",
-            "accelerator_type": "v4-8",
-            "runtime_version": "tpu-vm-v4-base",
-            "reserved": False,
-        },
-        "setup_script": "source /nfs/nfs2/users/riadoshi/miniconda3/etc/profile.d/conda.sh && conda activate big-vision",
-        "src_dir": "/nfs/nfs2/users/riadoshi/bigvision-palivla",
-        "train_args": {
-            "batch_size": 128,
-            "save_path": "gs://multi-robot-bucket2/paligemma-checkpoints",
-            "dataset_kwargs.oxe_kwargs.data_dir": "gs://rail-orca-central2/resize_256_256",
-        },
-    },
-    "kyle-pod-64": {
-        "tpc_args": {
-            "project": "rail-tpus",
-            "zone": "europe-west4-b",
-            "accelerator_type": "v5litepod-64",
-            "runtime_version": "v2-alpha-tpuv5-lite",
-            "reserved": True,
-        },
-        "setup_script": "source $HOME/.bashrc && conda activate big_vision",
-        "src_dir": "/nfs/nfs3/users/kstachowicz/big_vision",
-        "train_args": {
-            "batch_size": 1024,
-            "save_path": "gs://kyle-checkpoints-eu4/paligemma-checkpoints",
-            "dataset_kwargs.oxe_kwargs.data_dir": "gs://rail-datasets-europe-west4/oxe/resize_256_256",
-        },
-    },
-    "kyle-pod-256": {
-        "tpc_args": {
-            "project": "rail-tpus",
-            "zone": "europe-west4-b",
-            "accelerator_type": "v5litepod-256",
-            "runtime_version": "v2-alpha-tpuv5-lite",
-            "reserved": True,
-        },
-        "setup_script": "source $HOME/.bashrc && conda activate big_vision",
-        "src_dir": "/nfs/nfs3/users/kstachowicz/big_vision",
-        "train_args": {
-            "batch_size": 1024,
-            "save_path": "gs://kyle-checkpoints-eu4/paligemma-checkpoints",
-            "dataset_kwargs.oxe_kwargs.data_dir": "gs://rail-datasets-europe-west4/oxe/resize_256_256",
-        },
-    },
-    "oier-pod": {
-=======
     SOURCE_DIR_NAME = "big_vision_rl"
 
     nfs = NFS_DIRS[zone]
@@ -79,7 +27,6 @@
     accelerator_types = {"v4": f"v4-{num_tpus}", "v5": f"v5litepod-{num_tpus}"}
 
     return {
->>>>>>> aa6d6b3f
         "tpc_args": {
             "project": "rail-tpus",
             "zone": zone,
